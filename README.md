# Microsoft Drivers for PHP for SQL Server

**Welcome to the Microsoft Drivers for PHP for SQL Server PHP 7 Linux**

The Microsoft Drivers for PHP for SQL Server are PHP extensions that allow for the reading and writing of SQL Server data from within PHP scripts. The SQLSRV extension provides a procedural interface while the PDO_SQLSRV extension implements PDO for accessing data in all editions of SQL Server 2005 and later (including Azure SQL DB). These drivers rely on the Microsoft ODBC Driver for SQL Server to handle the low-level communication with SQL Server.

This project contains the SQLSRV and PDO_SQLSRV drivers for PHP 7 (64-bit) with limitations (see Limitations below for details).  Upcoming release(s) will contain more functionality, bug fixes, and more.

SQL Server Team
###Status of Most Recent Builds
 Travis CI (Linux) |        Coverage Status 
 --------------------------| ------------------
 [![tv-image][]][tv-site] |[![Coverage Status][]][coveralls-site]

[tv-image]:  https://travis-ci.org/Microsoft/msphpsql.svg?branch=PHP-7.0-Linux
[tv-site]: https://travis-ci.org/Microsoft/msphpsql/
[Coverage Status]: https://coveralls.io/repos/github/Microsoft/msphpsql/badge.svg?branch=PHP-7.0-Linux
[coveralls-site]: https://coveralls.io/github/Microsoft/msphpsql?branch=PHP-7.0-Linux

##Get Started

* [**Ubuntu + SQL Server + PHP 7**](https://www.microsoft.com/en-us/sql-server/developer-get-started/php-ubuntu)
* [**RedHat + SQL Server + PHP 7**](https://www.microsoft.com/en-us/sql-server/developer-get-started/php-rhel)
* [**Windows + SQL Server + PHP 7**](https://www.microsoft.com/en-us/sql-server/developer-get-started/php-windows)

## Install

### Step 1: Install  PHP (unless already installed)

#### PHP 7.0

**Ubuntu 15.04, Ubuntu 15.10**

	sudo su
	sh -c 'echo "deb http://packages.dotdeb.org jessie all \ndeb-src http://packages.dotdeb.org jessie all" >> /etc/apt/sources.list'
	apt-get update
	apt-get install php7.0 php7.0-fpm php-pear php7.0-dev mcrypt php7.0-mcrypt php-mbstring php7.0-xml

	
**Ubuntu 16.04**

	sudo su
	apt-get update
	apt-get -y install php7.0 mcrypt php7.0-mcrypt php-mbstring php-pear php7.0-dev php7.0-xml

	
**RedHat 7**

	sudo su
	wget https://dl.fedoraproject.org/pub/epel/epel-release-latest-7.noarch.rpm
	wget http://rpms.remirepo.net/enterprise/remi-release-7.rpm
	rpm -Uvh remi-release-7.rpm epel-release-latest-7.noarch.rpm
	subscription-manager repos --enable=rhel-7-server-optional-rpms
	yum-config-manager --enable remi-php70
	yum update
	yum install php php-pdo php-xml php-pear php-devel


**RedHat 6**

	sudo su
	wget https://dl.fedoraproject.org/pub/epel/epel-release-latest-6.noarch.rpm
	wget http://rpms.remirepo.net/enterprise/remi-release-6.rpm
	rpm -Uvh remi-release-6.rpm epel-release-latest-6.noarch.rpm
	rhn-channel --add --channel=rhel-$(uname -i)-server-optional-6
	yum-config-manager --enable remi-php70
	yum update
	yum install php php-pdo php-xml php-pear php-devel


#### PHP 7.1


**Ubuntu 16.04**

	sudo su
	add-apt-repository ppa:ondrej/php
	apt-get update
	apt-get -y install php7.1 mcrypt php7.1-mcrypt php-mbstring php-pear php7.1-dev 

**RedHat 7**
	
	sudo su
	wget https://dl.fedoraproject.org/pub/epel/epel-release-latest-7.noarch.rpm
	wget http://rpms.remirepo.net/enterprise/remi-release-7.rpm
	rpm -Uvh remi-release-7.rpm epel-release-latest-7.noarch.rpm
	subscription-manager repos --enable=rhel-7-server-optional-rpms
	yum-config-manager --enable remi-php71
	yum update
	yum install php php-pdo php-xml php-pear php-devel
    
**RedHat 6**

	sudo su
	wget https://dl.fedoraproject.org/pub/epel/epel-release-latest-6.noarch.rpm
	wget http://rpms.remirepo.net/enterprise/remi-release-6.rpm
	rpm -Uvh remi-release-6.rpm epel-release-latest-6.noarch.rpm
	rhn-channel --add --channel=rhel-$(uname -i)-server-optional-6
	yum-config-manager --enable remi-php71
	yum update
	yum install php php-pdo php-xml php-pear php-devel
    


### Step 2: Install  pre-requisites

**Ubuntu 15.04**

    sudo su 
    sh -c 'echo "deb [arch=amd64] https://apt-mo.trafficmanager.net/repos/mssql-ubuntu-vivid-release/ vivid main" > /etc/apt/sources.list.d/mssqlpreview.list'
    sudo apt-key adv --keyserver apt-mo.trafficmanager.net --recv-keys 417A0893
    apt-get update
    apt-get install msodbcsql
    #for silent install use ACCEPT_EULA=Y apt-get install msodbcsql
    sudo apt-get install unixodbc-dev-utf16 
    
**Ubuntu 15.10**

	sudo su 
	curl https://packages.microsoft.com/keys/microsoft.asc | apt-key add -
	curl https://packages.microsoft.com/config/ubuntu/15.10/prod.list > /etc/apt/sources.list.d/mssql-release.list
	exit
	sudo apt-get update
	sudo ACCEPT_EULA=Y apt-get install msodbcsql mssql-tools
	sudo apt-get install unixodbc-dev-utf16 

	
**Ubuntu 16.04**

	sudo su 
	curl https://packages.microsoft.com/keys/microsoft.asc | apt-key add -
	curl https://packages.microsoft.com/config/ubuntu/16.04/prod.list > /etc/apt/sources.list.d/mssql-release.list
	exit
	sudo apt-get update
	sudo ACCEPT_EULA=Y apt-get install msodbcsql mssql-tools 
	sudo apt-get install unixodbc-dev-utf16

**RedHat 7**

	sudo su
	curl https://packages.microsoft.com/config/rhel/7/prod.repo > /etc/yum.repos.d/mssql-release.repo
	exit
	sudo yum update
	sudo yum remove unixODBC #to avoid conflicts
	sudo ACCEPT_EULA=Y yum install msodbcsql mssql-tools 
	sudo yum install unixODBC-utf16-devel 

**RedHat 6**

	sudo su
	curl https://packages.microsoft.com/config/rhel/6/prod.repo > /etc/yum.repos.d/mssql-release.repo
	exit
	sudo yum update
	sudo yum remove unixODBC #to avoid conflicts
	sudo ACCEPT_EULA=Y yum install msodbcsql mssql-tools 
	sudo yum install unixODBC-utf16-devel 


*Note: On Ubuntu, you need to make sure you install PHP 7 before you proceed to step 2. The Microsoft PHP Drivers for SQL Server will only work for PHP 7+.

### Step 3: Install Apache

####PHP 7.0

**Ubuntu**

    sudo apt-get install libapache2-mod-php7.0 
    sudo apt-get install apache2
    
**RedHat** 

    sudo yum install httpd

####PHP 7.1 

**Ubuntu**
	
	sudo apt-get install libapache2-mod-php7.1 
	sudo apt-get install apache2
    
**RedHat** 

<<<<<<< HEAD
    sudo yum install httpd 
    
### Step 4: Install the Microsoft PHP Drivers for SQL Server

    sudo pecl install sqlsrv
    sudo pecl install pdo_sqlsrv
    
*Note: it installs the stable version, for specific version you should set the version. For example, `sudo pecl install sqlsrv-4.0.8`
=======
    sudo pecl install sqlsrv-4.0.8
    sudo pecl install pdo_sqlsrv-4.0.8
>>>>>>> e93971ce
    
    
### Step 5: Add the Microsoft PHP Drivers for SQL Server to php.ini

####PHP 7.0

**Ubuntu**
	
	echo "extension=/usr/lib/php/20151012/sqlsrv.so" >> /etc/php/7.0/apache2/php.ini
	echo "extension=/usr/lib/php/20151012/pdo_sqlsrv.so" >> /etc/php/7.0/apache2/php.ini
	echo "extension=/usr/lib/php/20151012/sqlsrv.so" >> /etc/php/7.0/cli/php.ini
	echo "extension=/usr/lib/php/20151012/pdo_sqlsrv.so" >> /etc/php/7.0/cli/php.ini


**RedHat** 

	echo "extension= /usr/lib64/php/modules/sqlsrv.so" > /etc/php.d/sqlsrv.ini
	echo "extension= /usr/lib64/php/modules/pdo_sqlsrv.so" > /etc/php.d/pdo_sqlsrv.ini


####PHP 7.1


**Ubuntu 16.04**
	
	echo "extension=/usr/lib/php/20160303/sqlsrv.so" >> /etc/php/7.1/apache2/php.ini
	echo "extension=/usr/lib/php/20160303/pdo_sqlsrv.so" >> /etc/php/7.1/apache2/php.ini
	echo "extension=/usr/lib/php/20160303/sqlsrv.so" >> /etc/php/7.1/cli/php.ini
	echo "extension=/usr/lib/php/20160303/pdo_sqlsrv.so" >> /etc/php/7.1/cli/php.ini



**RedHat** 
	
	echo "extension= /usr/lib64/php/modules/sqlsrv.so" > /etc/php.d/sqlsrv.ini
	echo "extension= /usr/lib64/php/modules/pdo_sqlsrv.so" > /etc/php.d/pdo_sqlsrv.ini


	
### Step 6: Restart Apache to load the new php.ini file

**Ubuntu**

	sudo service apache2 restart

**RedHat**

	sudo apachectl restart 

### Step 7: Create your sample app
Navigate to `/var/www/html` and create a new file called testsql.php. Copy and paste the following code in tetsql.php and change the servername, username, password and databasename.

    <?php
    $serverName = "yourServername";
    $connectionOptions = array(
        "Database" => "yourDatabase",
        "Uid" => "yourUsername",
        "PWD" => "yourPassword"
    );
    //Establishes the connection
    $conn = sqlsrv_connect($serverName, $connectionOptions);
    //Select Query
    $tsql= "SELECT @@Version as SQL_VERSION";
    //Executes the query
    $getResults= sqlsrv_query($conn, $tsql);
    //Error handling
     
    if ($getResults == FALSE)
        die(FormatErrors(sqlsrv_errors()));
    ?> 
     <h1> Results : </h1>
     <?php
    while ($row = sqlsrv_fetch_array($getResults, SQLSRV_FETCH_ASSOC)) {
        echo ($row['SQL_VERSION']);
        echo ("<br/>");
    }
    sqlsrv_free_stmt($getResults);
    function FormatErrors( $errors )  
    {  
        /* Display errors. */  
        echo "Error information: <br/>";  
      
        foreach ( $errors as $error )  
        {  
            echo "SQLSTATE: ".$error['SQLSTATE']."<br/>";  
            echo "Code: ".$error['code']."<br/>";  
            echo "Message: ".$error['message']."<br/>";  
        }  
    }  
    ?>

### Step 8: Run your sample app

Go to your browser and type in http://localhost/testsql.php
You should be able to connect to your SQL Server/Azure SQL Database.


The drivers are distributed as shared binary extensions for PHP. They are available in thread safe (*_ts.so) and-non thread safe (*_nts.so) versions. The source code for the drivers is also available, and you can choose whether to compile them as thread safe or non-thread safe versions. The thread safety configuration of your web server will determine which version you need. 

##Announcements

**December 19, 2016**: We are delighted announce that production release for PHP Linux Driver for SQL Server is available. PECL packages (4.0.8) are updated with the latest changes, and Linux binaries (4.0.8) compiled with PHP 7.0.14 are available for Ubuntu 15.04, Ubuntu 16.04, and RedHat 7.2. For complete list of changes please visit [CHANGELOG](https://github.com/Microsoft/msphpsql/blob/PHP-7.0-Linux/CHANGELOG.md) file.

 Please visit the [blog][blog] for more announcements.

## Limitations

- This preview contains the PHP 7 port of the SQLSRV and PDO_SQLSRV drivers, and does not provide backwards compatibility with PHP 5. 
- Binding output parameter using emulate prepare is not supported.
- ODBC 3.52 is supported but not 3.8.
- Connection using named instances using '\' is not supported.
- Local encodings other than UTF-8 are not supported, and SQLSRV_ENC_CHAR only supports ASCII characters with ASCII code of 0 to 127.

## Known issues

The following items have known issues:
- Connection pooling in PDO_SQLSRV is not supported.
- Binary column binding with emulate prepare ([issue#140](https://github.com/Microsoft/msphpsql/issues/140))



## Guidelines for Reporting Issues
We appreciate you taking the time to test the driver, provide feedback and report any issues.  It would be extremely helpful if you:

- Report each issue as a new issue (but check first if it's already been reported)
- Try to be detailed in your report. Useful information for good bug reports include:
  * What you are seeing and what the expected behaviour is
  * Can you connect to SQL Server via `sqlcmd`? 
  * Which driver: SQLSRV or PDO_SQLSRV?
  * Environment details: e.g. PHP version, thread safe (TS) or non-thread safe (NTS)?
  * Table schema (for some issues the data types make a big difference!)
  * Any other relevant information you want to share
- Try to include a PHP script demonstrating the isolated problem.

Thank you!

## FAQs
**Q:** Can we get dates for any of the Future Plans listed above?

**A:** At this time, Microsoft is not able to announce dates. We are working extremely hard to release future versions of the driver. We will share future plans once they solidify over the next few weeks. 

**Q:** What's next?

**A:** On July 20, 2016 we released the early technical preview for our PHP Driver. We will continue releasing frequent technical previews until we reach production quality.

**Q:** Is Microsoft taking pull requests for this project?

**A:** We will not be seeking to take pull requests until GA, Build Verification, and Fundamental tests are released. At this point Microsoft will also begin actively developing using this GitHub project as the prime repository.



## License

The Microsoft Drivers for PHP for SQL Server are licensed under the MIT license.  See the LICENSE file for more details.

## Code of conduct

This project has adopted the Microsoft Open Source Code of Conduct. For more information see the Code of Conduct FAQ or contact opencode@microsoft.com with any additional questions or comments.


## Resources

**Documentation**: [MSDN Online Documentation][phpdoc].  Please note that this documentation is not yet updated for PHP 7.

**Team Blog**: Browse our blog for comments and announcements from the team in the [team blog][blog].

**Known Issues**: Please visit the [project on Github][project] to view outstanding [issues][issues] and report new ones.

[blog]: http://blogs.msdn.com/b/sqlphp/

[project]: https://github.com/Azure/msphpsql

[issues]: https://github.com/Azure/msphpsql/issues

[phpweb]: http://php.net

[phpbuild]: https://wiki.php.net/internals/windows/stepbystepbuild

[phpdoc]: http://msdn.microsoft.com/library/dd903047%28SQL.11%29.aspx

[odbc11]: https://www.microsoft.com/download/details.aspx?id=36434

[odbc13]: https://www.microsoft.com/download/details.aspx?id=50420

[odbcLinux]: https://msdn.microsoft.com/library/hh568454(v=sql.110).aspx

[phpazure]: https://azure.microsoft.com/documentation/articles/sql-database-develop-php-simple-windows/

[PHPMan]: http://php.net/manual/install.unix.php

[LinuxDM]: https://msdn.microsoft.com/library/hh568449(v=sql.110).aspx

[httpd_source]: http://httpd.apache.org/

[apr_source]: http://apr.apache.org/

[httpdconf]: http://php.net/manual/en/install.unix.apache2.php

[ODBCinstallers]: https://blogs.msdn.microsoft.com/sqlnativeclient/2016/09/06/preview-release-of-the-sql-server-cc-odbc-driver-13-0-0-for-linux<|MERGE_RESOLUTION|>--- conflicted
+++ resolved
@@ -180,22 +180,19 @@
     
 **RedHat** 
 
-<<<<<<< HEAD
     sudo yum install httpd 
     
+
 ### Step 4: Install the Microsoft PHP Drivers for SQL Server
 
     sudo pecl install sqlsrv
     sudo pecl install pdo_sqlsrv
     
 *Note: it installs the stable version, for specific version you should set the version. For example, `sudo pecl install sqlsrv-4.0.8`
-=======
-    sudo pecl install sqlsrv-4.0.8
-    sudo pecl install pdo_sqlsrv-4.0.8
->>>>>>> e93971ce
-    
-    
+
+       
 ### Step 5: Add the Microsoft PHP Drivers for SQL Server to php.ini
+
 
 ####PHP 7.0
 
